--- conflicted
+++ resolved
@@ -36,47 +36,6 @@
   virtual void Sync() = 0;
 }; // class SparseComm
 
-<<<<<<< HEAD
-
-class LocalGatherComm : public SparseComm {
-  using data_t = float;
-
- public:
-  LocalGatherComm(std::string& planfile_name, const size_t num_gpu, const std::vector<data_t*>& srcs, 
-                  const std::vector<size_t>& srcs_lens, const std::vector<size_t>& send_counts,
-                  data_t* dst, const size_t dst_len) : srcs_(srcs), srcs_lens_(srcs_lens),
-                  send_counts_(send_counts), dst_(dst), dst_len_(dst_len) {
-    auto transfer_plan = parse_plan(planfile_name.c_str());
-    gossip::gather::verify_plan(transfer_plan);
-    CHECK(transfer_plan.valid());
-    CHECK_EQ(transfer_plan.num_gpus(), num_gpu);
-
-    context_ = std::make_unique<gossip::context_t>(num_gpu);
-    gather_ = std::make_unique<gossip::gather_t>(*context_, transfer_plan);
-  }
-  
-  void ExecAsync() {
-    gather_->execAsync(srcs_, srcs_lens_, send_counts_, dst_, dst_len_);
-  }
-
-  void Sync() {
-    gather_->sync();
-  }
-
- private:
-  std::unique_ptr<gossip::context_t> context_;
-  std::unique_ptr<gossip::gather_t> gather_;
-  std::vector<data_t*> srcs_;
-  std::vector<size_t> srcs_lens_;
-  std::vector<size_t> send_counts_;
-  data_t* dst_;
-  size_t dst_len_; 
-
-}; // class LocalGatherComm 
-
-
-=======
->>>>>>> 09872bba
 } // namespace sparse
 } // namespace byteps
 
